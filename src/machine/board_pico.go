// +build pico

package machine

// GPIO pins
const (
	GP0  Pin = GPIO0
	GP1  Pin = GPIO1
	GP2  Pin = GPIO2
	GP3  Pin = GPIO3
	GP4  Pin = GPIO4
	GP5  Pin = GPIO5
	GP6  Pin = GPIO6
	GP7  Pin = GPIO7
	GP8  Pin = GPIO8
	GP9  Pin = GPIO9
	GP10 Pin = GPIO10
	GP11 Pin = GPIO11
	GP12 Pin = GPIO12
	GP13 Pin = GPIO13
	GP14 Pin = GPIO14
	GP15 Pin = GPIO15
	GP16 Pin = GPIO16
	GP17 Pin = GPIO17
	GP18 Pin = GPIO18
	GP19 Pin = GPIO19
	GP20 Pin = GPIO20
	GP21 Pin = GPIO21
	GP22 Pin = GPIO22
	GP26 Pin = GPIO26
	GP27 Pin = GPIO27
	GP28 Pin = GPIO28

	// Onboard LED
	LED Pin = GPIO25

	// Onboard crystal oscillator frequency, in MHz.
	xoscFreq = 12 // MHz
)

<<<<<<< HEAD
// I2C Default pins on Raspberry Pico.
const (
	I2C0_SDA_PIN = GP4
	I2C0_SCL_PIN = GP5

	I2C1_SDA_PIN = GP2
	I2C1_SCL_PIN = GP3
=======
// SPI default pins
const (
	// Default Serial Clock Bus 0 for SPI communications
	SPI0_SCK_PIN = GPIO18
	// Default Serial Out Bus 0 for SPI communications
	SPI0_SDO_PIN = GPIO19 // Tx
	// Default Serial In Bus 0 for SPI communications
	SPI0_SDI_PIN = GPIO16 // Rx

	// Default Serial Clock Bus 1 for SPI communications
	SPI1_SCK_PIN = GPIO10
	// Default Serial Out Bus 1 for SPI communications
	SPI1_SDO_PIN = GPIO11 // Tx
	// Default Serial In Bus 1 for SPI communications
	SPI1_SDI_PIN = GPIO12 // Rx
>>>>>>> 98e70c9b
)<|MERGE_RESOLUTION|>--- conflicted
+++ resolved
@@ -38,7 +38,6 @@
 	xoscFreq = 12 // MHz
 )
 
-<<<<<<< HEAD
 // I2C Default pins on Raspberry Pico.
 const (
 	I2C0_SDA_PIN = GP4
@@ -46,7 +45,8 @@
 
 	I2C1_SDA_PIN = GP2
 	I2C1_SCL_PIN = GP3
-=======
+)
+
 // SPI default pins
 const (
 	// Default Serial Clock Bus 0 for SPI communications
@@ -62,5 +62,4 @@
 	SPI1_SDO_PIN = GPIO11 // Tx
 	// Default Serial In Bus 1 for SPI communications
 	SPI1_SDI_PIN = GPIO12 // Rx
->>>>>>> 98e70c9b
 )