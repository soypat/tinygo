--- conflicted
+++ resolved
@@ -81,11 +81,8 @@
 	PinInputPullup
 	PinAnalog
 	PinUART
-<<<<<<< HEAD
 	PinI2C
-=======
 	PinSPI
->>>>>>> 98e70c9b
 )
 
 // set drives the pin high
@@ -184,17 +181,14 @@
 		p.pulloff()
 	case PinUART:
 		p.setFunc(fnUART)
-<<<<<<< HEAD
 	case PinI2C:
 		// IO config according to 4.3.1.3 of rp2040 datasheet.
 		p.setFunc(fnI2C)
 		p.pullup()
 		p.setSchmitt(true)
 		p.setSlew(false)
-=======
 	case PinSPI:
 		p.setFunc(fnSPI)
->>>>>>> 98e70c9b
 	}
 }
 
